--- conflicted
+++ resolved
@@ -1,6 +1,4 @@
-<<<<<<< HEAD
-=======
-# Open Deep Research Web
+
 
 A comprehensive AI-powered research assistant web application that leverages Together AI API to provide in-depth research reports on any topic. Features local Stable Diffusion image generation capabilities with intelligent caching on the D drive to save C drive space.
 
@@ -294,4 +292,3 @@
 - [Tailwind CSS](https://tailwindcss.com/) for styling
 - [Stable Diffusion](https://stability.ai/) for AI image generation
 - [Hugging Face](https://huggingface.co/) for model hosting and tools
->>>>>>> 12bd5c44
